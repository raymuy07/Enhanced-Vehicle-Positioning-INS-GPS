import traci
import random
from geopy.distance import geodesic
from scipy.optimize import minimize
from core_classes import Position, RSU, Vehicle, RSUManager
from core_classes import Position, RSU, Vehicle
from utility_functions import calculate_absolute_error, calculate_squared_error, cartesian_distance

<<<<<<< HEAD

class ErrorModel:
    """Base class for different error models (GPS, INS, etc.)."""

    def apply_error(self, position):
        """Apply error to a position. To be implemented by subclasses."""
        raise NotImplementedError


class GPSErrorModel(ErrorModel):
    """Implements GPS-specific error model."""

    def __init__(self, std_dev):
        self.std_dev = std_dev

    def apply_error(self, position):
        """Apply GPS error to a position."""

        # Add random Gaussian error directly in meters
        error_x = np.random.normal(0, self.std_dev)
        error_y = np.random.normal(0, self.std_dev)

        perturbed_x = position.x + error_x
        perturbed_y = position.y + error_y

        # Calculate the precision radius (magnitude of error vector)
        precision_radius = np.sqrt(error_x ** 2 + error_y ** 2)

        # Create and return a new Position object with the perturbed coordinates
        return Position(perturbed_x, perturbed_y, precision_radius)


class CommunicationDistanceErrorModel(ErrorModel):
    """Implements a communication-specific distance error model."""

    def __init__(self, std_dev, systematic_bias):
        self.std_dev = std_dev
        self.systematic_bias = systematic_bias

    def apply_error(self, original_distance):
        """Apply random Gaussian and systematic error to a communication distance."""
        random_error = np.random.normal(0, self.std_dev)
        perturbed_distance = original_distance + random_error + self.systematic_bias
        return perturbed_distance


class PositionEstimator:
    """Base class for different position estimation methods."""

    def estimate_position(self, target_vehicle, all_vehicles, rsus, step):
        """Estimate position. To be implemented by subclasses."""
        raise NotImplementedError


# class TriangulationEstimator(PositionEstimator):
#     """Implements triangulation-based position estimation."""
#
#     def __init__(self, num_neighbors, proximity_radius, quality_filter=None):
#         self.num_neighbors = num_neighbors
#         self.proximity_radius = proximity_radius
#         self.quality_filter = quality_filter
#
#     def estimate_position(self, target_vehicle, all_vehicles, rsus, step):
#         """Estimate position using triangulation with nearby vehicles and RSUs."""
#         # Implementation details...
#         positions, distances, precision_radii = self._gather_reference_points(
#             target_vehicle, all_vehicles, rsus, step)
#
#         selected_positions, selected_distances, is_better, selected_accuracies = \
#             self._select_best_references(positions, distances, precision_radii,
#                                          target_vehicle, step)
#
#         # Perform triangulation with selected points
#         estimated_position = self._triangulate(selected_positions, selected_distances)
#
#         # Store results
#         target_vehicle.current_record.estimated_positions['triangulation'] = estimated_position
#         return estimated_position, is_better
#
#     def _gather_reference_points(self, target_vehicle, all_vehicles, rsus, step):
#
#         # Logic to gather reference points from nearby vehicles and RSUs
#         positions, distances, precision_radii = [], [], []
#
#         # Add RSUs
#         for rsu in rsus:
#             distance = target_vehicle.current_record.real_position.distance_to(rsu.position)
#             if distance <= self.proximity_radius:
#                 positions.append(rsu.position)
#                 distances.append(distance)
#                 precision_radii.append(rsu.proximity_radius)
#
#         # Add nearby vehicles
#         for vehicle_id, vehicle in all_vehicles.items():
#             if vehicle_id == target_vehicle.id:
#                 continue
#
#             distance = target_vehicle.current_record.real_position.distance_to(
#                 vehicle.current_record.real_position)
#
#             # Add communication error to distance
#             perturbed_distance = add_communication_distance_error(distance)
#
#             if perturbed_distance <= self.proximity_radius:
#                 positions.append(vehicle.current_record.measured_position)
#                 distances.append(perturbed_distance)
#                 precision_radii.append(vehicle.current_record.measured_position.precision_radius)
#
#         return positions, distances, precision_radii
#
#     def _select_best_references(self, positions, distances, precision_radii, target_vehicle, step):
#         # Simplified version of select_positions_for_triangulation
#         if len(positions) < self.num_neighbors:
#             return positions, distances, False, precision_radii
#
#         indices = np.argsort(precision_radii)[:self.num_neighbors]
#         selected_positions = [positions[i] for i in indices]
#         selected_distances = [distances[i] for i in indices]
#         selected_accuracies = [precision_radii[i] for i in indices]
#
#         current_precision = target_vehicle.current_record.measured_position.precision_radius
#         is_better = not (selected_accuracies[2] > current_precision)
#
#         if not self.quality_filter:
#             is_better = True
#
#         return selected_positions, selected_distances, is_better, selected_accuracies
#
#     def _triangulate(self, positions, distances):
#         # Implement triangulation algorithm
#         # This would be the actual triangulation logic
#         # Return a Position object
#         pass


=======
>>>>>>> 15810a92
class SimulationManager:
    """Manages the overall simulation."""

    def __init__(self, simulation_params, simulation_type, gps_error_model, comm_error_model):

        self.rsu_manager = None
        self.main_vehicle_obj = None

        self.simulation_type = simulation_type
        self.gps_error_model = gps_error_model
        self.comm_error_model = comm_error_model

        self.gps_refresh_rate = simulation_params.get('gps_refresh_rate', 20)
        self.dsrc_refresh_rate = simulation_params.get('dsrc_refresh_rate', 10)
        self.ins_refresh_rate = simulation_params.get('ins_refresh_rate', 1)

        self.num_steps = simulation_params.get('number_of_steps', 500)
        self.proximity_radius = simulation_params.get('proximity_radius', 300)
        self.rsu_flag = simulation_params.get('rsu_flag', False)

    ##TODO: Check if this function really necessary
    @staticmethod
    def get_random_main_vehicle(initial_steps):
        """This function is for making our simulation more relaistic
        instead it will focus on the same vehicle all the time, we want
        to select a random vehicle each simulation.

        arg: initial_steps: it's the amount of steps the simulation will run before
        choosing the main vehicle.
        """
        vehicle_ids = None
        random_vehicle = None

        for step in range(initial_steps):
            traci.simulationStep()
            vehicle_ids = traci.vehicle.getIDList()

        if vehicle_ids:
            random_vehicle = random.choice(vehicle_ids)

        if random_vehicle:
            return random_vehicle
        else:
            print("Error:couldn't choose random vehicle.")

    def create_snapshot(self, neighbor_id, real_world_distance):
        """Create a snapshot of the vehicle's current state."""

        map_tuple_position = traci.vehicle.getPosition(neighbor_id)
        map_position = Position(map_tuple_position[0], map_tuple_position[1])
        position_w_error = self.gps_error_model.apply_error(map_tuple_position)

        return {
            'id': neighbor_id,
            'true_position': map_position,
            'position_w_error': position_w_error,
            'real_world_distance': real_world_distance
        }

    def find_neighbours(self):
        """Find nearby vehicles using get neighbors."""

        specific_car_id = self.main_vehicle_obj.id

        left_behind = traci.vehicle.getNeighbors(specific_car_id, 0)
        right_behind = traci.vehicle.getNeighbors(specific_car_id, 1)
        left_ahead = traci.vehicle.getNeighbors(specific_car_id, 2)
        right_ahead = traci.vehicle.getNeighbors(specific_car_id, 3)

        # Combine all neighbors with filtering before appending
        """Here I want to create a list of Simple_Veicles class that are initialized to the following data:
        Position(x,y,percision_radius)
        real_world_distance i.e the distance after applying communication error,
    
        """
        nearby_vehicles = []
        for neighbor_set in [left_behind, right_behind, left_ahead, right_ahead]:
            for neighbor_tuple in neighbor_set:

                vehicle_id, distance = neighbor_tuple
                real_world_distance = self.comm_error_model.apply_error(abs(distance))

                if real_world_distance <= self.proximity_radius:
                    neighbor_vehicle_snapshot = self.create_snapshot(vehicle_id, real_world_distance)
                    nearby_vehicles.append(neighbor_vehicle_snapshot)

        return nearby_vehicles

    def find_nearby_rsu(self, vehicle_cartesian_position):

        nearby_rsus = []
        ##TODO: change this enumarate and give the Rsu's id's

        # for rsu ... in self.rsu_manager.rsu_locations:
        for rsu in self.rsu_manager.rsu_locations:

            distance_to_rsu = cartesian_distance(vehicle_cartesian_position, (rsu.x, rsu.y))
            real_world_distance_rsu = self.comm_error_model.apply_error(distance_to_rsu)

            if real_world_distance_rsu <= self.proximity_radius:
                nearby_rsus.append({
                    'rsu': rsu,
                    'distance_from_veh': real_world_distance_rsu
                })

        return nearby_rsus

    def run_simulation(self, simulation_path):
        """Run the full simulation."""

        initial_steps = 20

        # Start SUMO
        traci.start(["sumo", "-c", simulation_path])

        # initialize the RSU, (it must be here cause we need the simulation).
        self.rsu_manager = RSUManager(self.simulation_type, self.rsu_flag, self.proximity_radius)

        # initialize the random vehicle
        random_vehicle = self.get_random_main_vehicle(initial_steps)
        self.main_vehicle_obj = Vehicle(random_vehicle)

        for step in range(initial_steps, self.num_steps):

            traci.simulationStep()

            if self.main_vehicle_obj.id in traci.vehicle.getIDList():

                # Get main vehicle state
                vehicle_cartesian_position = traci.vehicle.getPosition(self.main_vehicle_obj.id)
                speed = traci.vehicle.getSpeed(self.main_vehicle_obj.id)
                veh_acc = traci.vehicle.getAcceleration(self.main_vehicle_obj.id)
                veh_heading = traci.vehicle.getAngle(self.main_vehicle_obj.id)

                # DSRC update
                if step % self.dsrc_refresh_rate == 0:
                    current_neighbours = self.find_neighbours()
                    nearby_rsus = self.find_nearby_rsu(vehicle_cartesian_position)
                else:
                    current_neighbours = nearby_rsus = None

                # GPS update
                measured_position = self.gps_error_model.apply_error(
                    vehicle_cartesian_position) if step % self.gps_refresh_rate == 0 else None

                # Build the data dictionary
                vehicle_data = {
                    'step': step,
                    'speed': speed,
                    'acceleration': veh_acc,
                    'heading': veh_heading,
                    'real_position': vehicle_cartesian_position,
                    'nearby_vehicles': current_neighbours,
                    'nearby_rsus': nearby_rsus,
                    'measured_position': measured_position
                }

                self.main_vehicle_obj.update_data(**vehicle_data)

            else:
                # Main car is not in the simulation.
                traci.close()
                break

        return self.main_vehicle_obj


class CalculationManager:
    def __init__(self, main_vehicle):
        self.main_vehicle = main_vehicle
        self.dsrc_errors = {"absolute": [], "mse": []}
        self.ins_errors = {"absolute": [], "mse": []}
        self.fused_errors = {"absolute": [], "mse": []}

    @staticmethod
    def _trilaterate_position(positions, distances, error_radii, initial_guess, alpha=1.0):
        """
        Weighted GPS trilateration using geodesic distances and error-based weighting.
        """
        # Define the objective function for optimization
        def objective(x):
            est_coords = (x[0], x[1])
            return sum(((geodesic(est_coords, (pos.x, pos.y)).meters - dist) / error_radius ** alpha) ** 2
                       for pos, dist, error_radius in zip(positions, distances, error_radii))

        initial_guess_arr = np.array([initial_guess.x, initial_guess.y])
        bounds = [(-90, 90), (-180, 180)]

        result = minimize(objective, initial_guess_arr, bounds=bounds)
        return Position(result.x[0], result.x[1])

    def get_dsrc_position(self, step_record, alpha=1.0):
        """
        Estimate position based on RSU and DSRC trilateration - 'better' algorithm.
        This is work done in past project and modified by us.

        Parameters:
        - step_record: StepRecord object
        - alpha: weight tuning parameter

        Returns:
        - Position object with estimated coordinates
        """
        surrounding_positions = []
        distances = []
        error_radii = []

        # Add RSUs
        for rsu_coords in step_record.nearby_rsus:  # need to check whats is step_record.nearby_rsus
            rsu_pos = Position(rsu_coords[0], rsu_coords[1])
            surrounding_positions.append(rsu_pos)
            distances.append(geodesic((step_record.measured_position.x, step_record.measured_position.y),
                                      # can be replaced with a function
                                      (rsu_pos.x, rsu_pos.y)).meters)
            error_radii.append(0.1)  # assume high confidence

        # Add vehicles
        for vehicle_id, perturbed_distance, vehicle_pos, _ in step_record.nearby_vehicles:  # need to check whats is step_record.nearby_vehicles
            surrounding_positions.append(vehicle_pos)
            distances.append(perturbed_distance)
            error_radii.append(
                vehicle_pos.precision_radius if vehicle_pos.precision_radius else 8.0)  # fallback precision

        # Minimum 3+ points needed
        if len(surrounding_positions) < 3:
            return None  # not reliable, maybe we need to return step_record.measured_position

        # Estimate position
        estimated_pos = self._trilaterate_position(
            surrounding_positions,
            distances,
            error_radii,
            step_record.measured_position,
            alpha
        )

        return estimated_pos

    def get_ins_position(self, step_record):
        """
        Placeholder: use ML model to compute projected position from IMU/ECU data.
        """
        pass

    def get_fused_position(self, dsrc_pos, ins_pos):
        """
        Fuse DSRC and INS positions using Kalman filter or weighted average.
        """
        pass

    def calculate_all_errors(self):
        """
        Loops over all steps in the main vehicle's history and calculates
        absolute and squared error for each localization method:
        - DSRC-enhanced
        - INS-enhanced
        - Fused

        Errors are stored in class dictionaries.
        """
        for step_record in self.main_vehicle.position_history:
            real_pos = step_record.real_position

            dsrc_pos = self.get_dsrc_position(step_record)
            ins_pos = self.get_ins_position(step_record)
            fused_pos = self.get_fused_position(dsrc_pos, ins_pos)

            if dsrc_pos:
                abs_e = calculate_absolute_error(dsrc_pos, real_pos)
                sqr_e = calculate_squared_error(dsrc_pos, real_pos)
                if abs_e is not None and sqr_e is not None:
                    self.dsrc_errors["absolute"].append(abs_e)
                    self.dsrc_errors["mse"].append(sqr_e)

            if ins_pos:
                abs_e = calculate_absolute_error(ins_pos, real_pos)
                sqr_e = calculate_squared_error(ins_pos, real_pos)
                if abs_e is not None and sqr_e is not None:
                    self.ins_errors["absolute"].append(abs_e)
                    self.ins_errors["mse"].append(sqr_e)

            if fused_pos:
                abs_e = calculate_absolute_error(fused_pos, real_pos)
                sqr_e = calculate_squared_error(fused_pos, real_pos)
                if abs_e is not None and sqr_e is not None:
                    self.fused_errors["absolute"].append(abs_e)
                    self.fused_errors["mse"].append(sqr_e)

    def calculate_average_error(self, method, error_type='absolute'):
        """
        Calculates average error for the specified method and error type.

        Parameters:
        - method: 'dsrc', 'ins', or 'fused'   #### needs to be changed for our selected names
        - error_type: 'absolute' or 'mse'

        Returns:
        - Average error as float, or None if input is invalid or data is missing
        """
        error_dict = {
            "dsrc": self.dsrc_errors,
            "ins": self.ins_errors,
            "fused": self.fused_errors
        }

        if method not in error_dict:
            print(f"[Error] Unknown method '{method}'. Choose from 'dsrc', 'ins', or 'fused'.")
            return None

        if error_type not in error_dict[method]:
            print(f"[Error] Unknown error type '{error_type}'. Choose 'absolute' or 'mse'.")
            return None

        errors = error_dict[method][error_type]
        if not errors:
            print(f"[Warning] No errors recorded for {method} - {error_type}.")
            return None

        return sum(errors) / len(errors)<|MERGE_RESOLUTION|>--- conflicted
+++ resolved
@@ -6,144 +6,6 @@
 from core_classes import Position, RSU, Vehicle
 from utility_functions import calculate_absolute_error, calculate_squared_error, cartesian_distance
 
-<<<<<<< HEAD
-
-class ErrorModel:
-    """Base class for different error models (GPS, INS, etc.)."""
-
-    def apply_error(self, position):
-        """Apply error to a position. To be implemented by subclasses."""
-        raise NotImplementedError
-
-
-class GPSErrorModel(ErrorModel):
-    """Implements GPS-specific error model."""
-
-    def __init__(self, std_dev):
-        self.std_dev = std_dev
-
-    def apply_error(self, position):
-        """Apply GPS error to a position."""
-
-        # Add random Gaussian error directly in meters
-        error_x = np.random.normal(0, self.std_dev)
-        error_y = np.random.normal(0, self.std_dev)
-
-        perturbed_x = position.x + error_x
-        perturbed_y = position.y + error_y
-
-        # Calculate the precision radius (magnitude of error vector)
-        precision_radius = np.sqrt(error_x ** 2 + error_y ** 2)
-
-        # Create and return a new Position object with the perturbed coordinates
-        return Position(perturbed_x, perturbed_y, precision_radius)
-
-
-class CommunicationDistanceErrorModel(ErrorModel):
-    """Implements a communication-specific distance error model."""
-
-    def __init__(self, std_dev, systematic_bias):
-        self.std_dev = std_dev
-        self.systematic_bias = systematic_bias
-
-    def apply_error(self, original_distance):
-        """Apply random Gaussian and systematic error to a communication distance."""
-        random_error = np.random.normal(0, self.std_dev)
-        perturbed_distance = original_distance + random_error + self.systematic_bias
-        return perturbed_distance
-
-
-class PositionEstimator:
-    """Base class for different position estimation methods."""
-
-    def estimate_position(self, target_vehicle, all_vehicles, rsus, step):
-        """Estimate position. To be implemented by subclasses."""
-        raise NotImplementedError
-
-
-# class TriangulationEstimator(PositionEstimator):
-#     """Implements triangulation-based position estimation."""
-#
-#     def __init__(self, num_neighbors, proximity_radius, quality_filter=None):
-#         self.num_neighbors = num_neighbors
-#         self.proximity_radius = proximity_radius
-#         self.quality_filter = quality_filter
-#
-#     def estimate_position(self, target_vehicle, all_vehicles, rsus, step):
-#         """Estimate position using triangulation with nearby vehicles and RSUs."""
-#         # Implementation details...
-#         positions, distances, precision_radii = self._gather_reference_points(
-#             target_vehicle, all_vehicles, rsus, step)
-#
-#         selected_positions, selected_distances, is_better, selected_accuracies = \
-#             self._select_best_references(positions, distances, precision_radii,
-#                                          target_vehicle, step)
-#
-#         # Perform triangulation with selected points
-#         estimated_position = self._triangulate(selected_positions, selected_distances)
-#
-#         # Store results
-#         target_vehicle.current_record.estimated_positions['triangulation'] = estimated_position
-#         return estimated_position, is_better
-#
-#     def _gather_reference_points(self, target_vehicle, all_vehicles, rsus, step):
-#
-#         # Logic to gather reference points from nearby vehicles and RSUs
-#         positions, distances, precision_radii = [], [], []
-#
-#         # Add RSUs
-#         for rsu in rsus:
-#             distance = target_vehicle.current_record.real_position.distance_to(rsu.position)
-#             if distance <= self.proximity_radius:
-#                 positions.append(rsu.position)
-#                 distances.append(distance)
-#                 precision_radii.append(rsu.proximity_radius)
-#
-#         # Add nearby vehicles
-#         for vehicle_id, vehicle in all_vehicles.items():
-#             if vehicle_id == target_vehicle.id:
-#                 continue
-#
-#             distance = target_vehicle.current_record.real_position.distance_to(
-#                 vehicle.current_record.real_position)
-#
-#             # Add communication error to distance
-#             perturbed_distance = add_communication_distance_error(distance)
-#
-#             if perturbed_distance <= self.proximity_radius:
-#                 positions.append(vehicle.current_record.measured_position)
-#                 distances.append(perturbed_distance)
-#                 precision_radii.append(vehicle.current_record.measured_position.precision_radius)
-#
-#         return positions, distances, precision_radii
-#
-#     def _select_best_references(self, positions, distances, precision_radii, target_vehicle, step):
-#         # Simplified version of select_positions_for_triangulation
-#         if len(positions) < self.num_neighbors:
-#             return positions, distances, False, precision_radii
-#
-#         indices = np.argsort(precision_radii)[:self.num_neighbors]
-#         selected_positions = [positions[i] for i in indices]
-#         selected_distances = [distances[i] for i in indices]
-#         selected_accuracies = [precision_radii[i] for i in indices]
-#
-#         current_precision = target_vehicle.current_record.measured_position.precision_radius
-#         is_better = not (selected_accuracies[2] > current_precision)
-#
-#         if not self.quality_filter:
-#             is_better = True
-#
-#         return selected_positions, selected_distances, is_better, selected_accuracies
-#
-#     def _triangulate(self, positions, distances):
-#         # Implement triangulation algorithm
-#         # This would be the actual triangulation logic
-#         # Return a Position object
-#         pass
-
-
-=======
->>>>>>> 15810a92
 class SimulationManager:
     """Manages the overall simulation."""
 
