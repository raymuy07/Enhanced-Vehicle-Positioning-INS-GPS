import numpy as np
import traci

from core_classes import Position, RSU, Vehicle


class ErrorModel:
    """Base class for different error models (GPS, INS, etc.)."""

    def apply_error(self, position):
        """Apply error to a position. To be implemented by subclasses."""
        raise NotImplementedError


class GPSErrorModel(ErrorModel):
    """Implements GPS-specific error model."""

    def __init__(self, std_dev):
        self.std_dev = std_dev


    def apply_error(self, position):
        """Apply GPS error to a position."""

        error_in_degrees = self.std_dev / 111320  # 1 degree ≈ 111.32 km at the equator
        # Add random error to latitude and longitude
        error_lat = np.random.normal(0, error_in_degrees)
        error_lon = np.random.normal(0, error_in_degrees)

        perturbed_lat = position.latitude + error_lat
        perturbed_lon = position.longitude + error_lon

        error_magnitude = np.sqrt(error_lat ** 2 + error_lon ** 2) * 111320  # Convert back to meters
        precision_radius = error_magnitude

        # Create and return a new Position object with the perturbed coordinates
        return Position(perturbed_lat, perturbed_lon, precision_radius)




class PositionEstimator:
    """Base class for different position estimation methods."""

    def estimate_position(self, target_vehicle, all_vehicles, rsus, step):
        """Estimate position. To be implemented by subclasses."""
        raise NotImplementedError


class TriangulationEstimator(PositionEstimator):
    """Implements triangulation-based position estimation."""

    def __init__(self, num_neighbors, proximity_radius, quality_filter=None):
        self.num_neighbors = num_neighbors
        self.proximity_radius = proximity_radius
        self.quality_filter = quality_filter

    def estimate_position(self, target_vehicle, all_vehicles, rsus, step):
        """Estimate position using triangulation with nearby vehicles and RSUs."""
        # Implementation details...
        positions, distances, precision_radii = self._gather_reference_points(
            target_vehicle, all_vehicles, rsus, step)

        selected_positions, selected_distances, is_better, selected_accuracies = \
            self._select_best_references(positions, distances, precision_radii,
                                         target_vehicle, step)

        # Perform triangulation with selected points
        estimated_position = self._triangulate(selected_positions, selected_distances)

        # Store results
        target_vehicle.current_record.estimated_positions['triangulation'] = estimated_position
        return estimated_position, is_better

    def _gather_reference_points(self, target_vehicle, all_vehicles, rsus, step):

        # Logic to gather reference points from nearby vehicles and RSUs
        positions, distances, precision_radii = [], [], []

        # Add RSUs
        for rsu in rsus:
            distance = target_vehicle.current_record.real_position.distance_to(rsu.position)
            if distance <= self.proximity_radius:
                positions.append(rsu.position)
                distances.append(distance)
                precision_radii.append(rsu.proximity_radius)

        # Add nearby vehicles
        for vehicle_id, vehicle in all_vehicles.items():
            if vehicle_id == target_vehicle.id:
                continue

            distance = target_vehicle.current_record.real_position.distance_to(
                vehicle.current_record.real_position)

            # Add communication error to distance
            perturbed_distance = add_communication_distance_error(distance)

            if perturbed_distance <= self.proximity_radius:
                positions.append(vehicle.current_record.measured_position)
                distances.append(perturbed_distance)
                precision_radii.append(vehicle.current_record.measured_position.precision_radius)

        return positions, distances, precision_radii

    def _select_best_references(self, positions, distances, precision_radii, target_vehicle, step):
        # Simplified version of select_positions_for_triangulation
        if len(positions) < self.num_neighbors:
            return positions, distances, False, precision_radii

        indices = np.argsort(precision_radii)[:self.num_neighbors]
        selected_positions = [positions[i] for i in indices]
        selected_distances = [distances[i] for i in indices]
        selected_accuracies = [precision_radii[i] for i in indices]

        current_precision = target_vehicle.current_record.measured_position.precision_radius
        is_better = not (selected_accuracies[2] > current_precision)

        if not self.quality_filter:
            is_better = True

        return selected_positions, selected_distances, is_better, selected_accuracies

    def _triangulate(self, positions, distances):
        # Implement triangulation algorithm
        # This would be the actual triangulation logic
        # Return a Position object
        pass


class SimulationManager:
    """Manages the overall simulation."""

    def __init__(self, simulation_params,simulation_type,gps_error_model):

<<<<<<< HEAD
        self.rsu_object = None
        self.simulation_type = simulation_params.get('simulation_type')
        self.gps_error_model = simulation_params.get('gps_error_model')
=======
        self.simulation_type = simulation_type
        self.gps_error_model = gps_error_model
>>>>>>> 8a63dece
        #self.estimator = estimator
        self.num_steps = simulation_params.get('number_of_steps', 0)
        self.num_of_neighbors = simulation_params.get('num_of_neighbors', 0)
        rsu_proximity_radius = simulation_params.get('rsu_proximity_radius', 0)
        rsu_flag = simulation_params.get('rsu_flag', False)
        self.vehicles = {}
        self.results = {
            'no_mod_values': [],
            'better_values': [],
            'errors': []
        }

        self.initialize_rsus(rsu_flag,rsu_proximity_radius)

    def initialize_rsus(self,rsu_flag,rsu_proximity_radius):
        """Initialize RSUs at specified positions."""
        self.rsu_object = RSU(self.simulation_type, rsu_flag, rsu_proximity_radius)

    def update_vehicle(self, vehicle_id, geo_position, speed, step):
        """Update or create a vehicle with new data."""

        # Create or update vehicle
        if vehicle_id not in self.vehicles:
            self.vehicles[vehicle_id] = Vehicle(vehicle_id)
        # Create Position object
        real_position = Position(geo_position[0], geo_position[1])
        # Update vehicle with new data
        self.vehicles[vehicle_id].update(real_position, speed, step, self.gps_error_model)

<<<<<<< HEAD
    def run_simulation(self, simulation_path, specific_car_id, num_steps):
=======
    def find_neighbours(self, specific_car, all_vehicles):

        # Assuming we've already started a SUMO simulation and connected with TraC
        # Get the ID of our target vehicle

        ## redundant
        target_vehicle = specific_car

        # Example 1: Get vehicles to the right and ahead
        mode = 3  # Binary: 011 (bit 0 and bit 1 are set)
        right_and_ahead = traci.vehicle.getNeighbors(target_vehicle, mode)
        print(f"Vehicles to the right and ahead of {target_vehicle}: {right_and_ahead}")

        # Example 2: Get vehicles to the left and behind
        mode = 0  # Binary: 000 (no bits set)
        left_and_behind = traci.vehicle.getNeighbors(target_vehicle, mode)
        print(f"Vehicles to the left and behind {target_vehicle}: {left_and_behind}")

        # Example 3: Get vehicles to the right that are blocking a lane change
        mode = 5  # Binary: 101 (bit 0 and bit 2 are set)
        right_blockers = traci.vehicle.getNeighbors(target_vehicle, mode)
        print(f"Vehicles blocking lane change to the right: {right_blockers}")

        # Example 4: Get all neighboring vehicles ahead (both left and right)
        # For this we need to make two calls and combine results
        mode_right_ahead = 3  # Binary: 011
        mode_left_ahead = 2  # Binary: 010
        right_ahead = traci.vehicle.getNeighbors(target_vehicle, mode_right_ahead)
        left_ahead = traci.vehicle.getNeighbors(target_vehicle, mode_left_ahead)
        all_ahead = right_ahead + left_ahead
        print(f"All vehicles ahead: {all_ahead}")

    def run_simulation(self, simulation_path, specific_car_id):
>>>>>>> 8a63dece
        """Run the full simulation."""

        # Start SUMO
        traci.start(["sumo", "-c", simulation_path])

        for step in range(self.num_steps):

            traci.simulationStep()
            vehicle_ids = traci.vehicle.getIDList()

            # Update data for all existing cars
            for vehicle_id in vehicle_ids:
                position = traci.vehicle.getPosition(vehicle_id)
                geo_position = traci.simulation.convertGeo(position[0], position[1])
                speed = traci.vehicle.getSpeed(vehicle_id)

                self.update_vehicle(vehicle_id, geo_position, speed, step)

                self.find_neighbours(specific_car_id,vehicle_ids)


            ## TODO Get triangulation estimates
            """ a replecement for the find_nearby_vehicles_and_check_rsus method should come here and is 
            partially  implemented in the TriangulationEstimator class
            """


        # End simulation
        traci.close()
        return self.results<|MERGE_RESOLUTION|>--- conflicted
+++ resolved
@@ -133,20 +133,15 @@
 
     def __init__(self, simulation_params,simulation_type,gps_error_model):
 
-<<<<<<< HEAD
-        self.rsu_object = None
-        self.simulation_type = simulation_params.get('simulation_type')
-        self.gps_error_model = simulation_params.get('gps_error_model')
-=======
         self.simulation_type = simulation_type
         self.gps_error_model = gps_error_model
->>>>>>> 8a63dece
         #self.estimator = estimator
         self.num_steps = simulation_params.get('number_of_steps', 0)
         self.num_of_neighbors = simulation_params.get('num_of_neighbors', 0)
         rsu_proximity_radius = simulation_params.get('rsu_proximity_radius', 0)
         rsu_flag = simulation_params.get('rsu_flag', False)
         self.vehicles = {}
+
         self.results = {
             'no_mod_values': [],
             'better_values': [],
@@ -170,9 +165,6 @@
         # Update vehicle with new data
         self.vehicles[vehicle_id].update(real_position, speed, step, self.gps_error_model)
 
-<<<<<<< HEAD
-    def run_simulation(self, simulation_path, specific_car_id, num_steps):
-=======
     def find_neighbours(self, specific_car, all_vehicles):
 
         # Assuming we've already started a SUMO simulation and connected with TraC
@@ -206,7 +198,6 @@
         print(f"All vehicles ahead: {all_ahead}")
 
     def run_simulation(self, simulation_path, specific_car_id):
->>>>>>> 8a63dece
         """Run the full simulation."""
 
         # Start SUMO
