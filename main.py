--- conflicted
+++ resolved
@@ -7,79 +7,54 @@
 
 if __name__ == "__main__":
 
+    # Simulation parameters
+    simulation_params = {
 
-
-    # Step 1: Choose simulation scenario
-    print("Choose simulation scenario:")
-    print("1- Route 90 (Open highway)")
-    print("2- Haifa (Mid-sized city)")
-    print("3- Manhattan (Dense urban area)")
-
-    sim = int(input("Enter your choice (1-3): "))
-
-    if sim == 1:
-        simulation_type = 'Route_90'
-        gps_error_std = 5  # Low error – open highway with good satellite visibility
-    elif sim == 2:
-        simulation_type = 'Haifa'
-        gps_error_std = 8  # Medium error – mid-sized city with some signal obstruction
-    elif sim == 3:
-        simulation_type = 'Manhattan'
-        gps_error_std = 12  # High error – dense urban area with significant multipath effects
-    else:
-        raise ValueError(f"Invalid simulation type: {sim}")
-
-    print(f"Selected simulation: {simulation_type}")
-
-    # Step 2: Choose traffic density
-    print("Choose traffic density:")
-    print("1- Low traffic")
-    print("2- Medium traffic")
-    print("3- High traffic")
-
-    density = int(input("Enter your choice (1-3): "))
-
-    if density == 1:
-        traffic_type = "low_traffic"
-    elif density == 2:
-        traffic_type = "medium_traffic"
-    elif density == 3:
-        traffic_type = "high_traffic"
-    else:
-        raise ValueError(f"Invalid traffic density: {density}")
-
-    print(f"Selected traffic density: {traffic_type}")
-
-    # Set simulation path based on selections
-    simulation_path = f"Sumo/{simulation_type.lower()}_{traffic_type}/osm.sumocfg"
-    print(f"Using simulation path: {simulation_path}")
-
-    # Step 3: Set simulation parameters
-    simulation_params = {
-        'gps_refresh_rate': 10,  # the rate at which the GPS is updated
+        'gps_refresh_rate': 10,  # the rate in which the GPS is updated
         'dsrc_refresh_rate': 5,
         'ins_refresh_rate': 1,
-        'number_of_steps': 800,
-        'gps_error_model_std': gps_error_std,  # Set based on scenario
+
+        'number_of_steps': 600,
+        'gps_error_model_std': 8,  # 5 - standard std, 10 - very bad sat con
         'communication_error_model_std': 2,
         'systematic_bias': 0.3,
         'proximity_radius': 300,
         'rsu_flag': True
     }
 
-    print(f"GPS error standard deviation set to: {gps_error_std}")
-
     # initialize the GPS error model
     gps_error_model = GPSErrorModel(simulation_params['gps_error_model_std'])
     comm_error_model = CommunicationDistanceErrorModel(simulation_params['communication_error_model_std'],
                                                        simulation_params['systematic_bias'])
+    ##delay = DelayModel() #they values we want
+
+    ##TODO switch it to more dynamic method
+    specific_car_id = "veh1"
+
+    # TODO find more pythonic way to do this
+    better_flag = True  # True if you want to use the better method
+    want_print = True  # True if you want to print
+
+    # TODO add exception if sim is not 1,2,3
+
+    sim = int(input("1- Route 90\n2- Haifa\n3- Manhattan\n"))
+    if sim == 1:
+        simulation_path = "Sumo/Route_90/osm.sumocfg"
+        simulation_type = 'Route_90'
+    elif sim == 2:
+        simulation_path = "Sumo/Haifa/osm.sumocfg"
+        simulation_type = 'Haifa'
+    elif sim == 3:
+        simulation_path = "Sumo/Manhattan/osm.sumocfg"
+        simulation_type = 'Manhattan'
+    else:
+        raise ValueError(f"Invalid simulation type: {sim}")
+
+    print(f"Running simulation: {simulation_type}")
 
     simulation_manager = SimulationManager(simulation_params, simulation_type, gps_error_model, comm_error_model)
-<<<<<<< HEAD
+
     ##TODO change the specific_car_id method to be more dynamic
-=======
-
->>>>>>> 46dab8da
     main_vehicle = simulation_manager.run_simulation(simulation_path)
 
     ##TODO analyze results and print them
