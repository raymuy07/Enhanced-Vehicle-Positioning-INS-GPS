--- conflicted
+++ resolved
@@ -5,12 +5,10 @@
 
 
 
-<<<<<<< HEAD
 def calculate_distance(pos1, pos2):
     """Calculate the geodesic distance between two GPS positions."""
     return geodesic(pos1, pos2).meters
 
-=======
 
 def calculate_cartesian_distance(pos1, pos2):
     """Calculate the Euclidean distance between two Cartesian positions."""
@@ -19,7 +17,6 @@
 
     distance = ((x2 - x1)**2 + (y2 - y1)**2) ** 0.5
     return distance
->>>>>>> 8dc50d3e
 
 def add_gps_error_and_precision(gps_location, error_std_dev):
     """
@@ -52,14 +49,11 @@
 
     return perturbed_location, precision_radius
 
-<<<<<<< HEAD
 
 def add_communication_distance_error(original_distance, error_std_dev=2, systematic_bias=0.3):
     random_error = np.random.normal(0, error_std_dev)
     perturbed_distance = original_distance + random_error + systematic_bias
     return perturbed_distance
-=======
->>>>>>> 8dc50d3e
 
 
 def estimate_next_position(current_position, speed, heading, acceleration,step,step_length):
