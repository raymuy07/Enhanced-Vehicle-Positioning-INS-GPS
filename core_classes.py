import geopy
from geopy.distance import geodesic

from rsu_config import rsu_points_by_simulation

class Position:
    """Represents a geographical position with optional precision information."""

    def __init__(self, x, y, precision_radius=None):
        self.x = x
        self.y = y
        self.precision_radius = precision_radius

    # def calculate_distance(self, other_position):
    #     """Calculate distance between this position and another."""
    #     return geopy.distance.geodesic((self.latitude, self.longitude),
    #                               (other_position.latitude, other_position.longitude)).meters


class SimpleVehicle:
    """Represents a basic vehicle with minimal attributes."""

    def __init__(self, vehicle_id, position, speed=0):
        self.id = vehicle_id
        self.position = position
        self.speed = speed

    def update_position(self, new_position, new_speed=None):
        """Update the vehicle's position and optionally speed."""
        self.position = new_position
        if new_speed is not None:
            self.speed = new_speed

class Vehicle:
    """Represents a vehicle in the simulation."""

    def __init__(self, vehicle_id ,error_model):
        self.id = vehicle_id
        self.error_model = error_model
        self.position_history = []  # Will store PositionRecord objects
        self.neighbors = {}

    def update(self, real_position, speed, step, nearby_vehicles=None, nearby_rsus=None):
        """Update vehicle with new position data."""

        # convert the positions to Position attribute
        measured_position = self.error_model.apply_error(real_position)
        real_position = Position(real_position[0],real_position[1])

        record = StepRecord(
            step=step,
            real_position=real_position,
            measured_position=measured_position,
<<<<<<< HEAD
            speed=speed
            ##distance from neghbors?
            ##duistance from rsu?
=======
            speed=speed,
            nearby_vehicles=nearby_vehicles,
            nearby_rsus=nearby_rsus
>>>>>>> 3018719e
        )
        self.position_history.append(record)

    @property
    def current_record(self):
        """Get the most recent position record."""
        return self.position_history[-1] if self.position_history else None


class StepRecord:
    """Stores position data for a specific time step."""

    def __init__(self, step, real_position, measured_position, speed, nearby_vehicles=None, nearby_rsus=None):
        self.step = step
        self.real_position = real_position  # Position without error
        self.measured_position = measured_position  # Position with error
        self.speed = speed
        self.estimated_positions = {}
        self.nearby_vehicles = nearby_vehicles or []
        self.nearby_rsus = nearby_rsus or []



"""

NOTE: This code wasn't written by Guy and Omri! 
it was taken from the previous project and modified to fit the current project

"""


class RSU:
    def __init__(self, simulation_type, rsu_flag, reception_radius):

        rsu_points = rsu_points_by_simulation.get(simulation_type)
        if rsu_flag:
            rsu_grid = self.generate_rsu_grid(*rsu_points)
        else:
            rsu_grid = []

        """Attributes of the RSUManager class"""
        self.rsu_locations = rsu_grid
        self.reception_radius = reception_radius
        self.vehicle_proximity = {step: {rsu_index: [] for rsu_index in range(len(self.rsu_locations))} for step in
                                  range(100)}  # Assuming 100 steps for simplicity



    def generate_rsu_grid(self, point1, point2, point3, point4, interval_km=1):
        """
        Generate a grid of RSUs within the boundaries defined by four points.

        :param point1: tuple, (latitude, longitude) of the first point.
        :param point2: tuple, (latitude, longitude) of the second point.
        :param point3: tuple, (latitude, longitude) of the third point.
        :param point4: tuple, (latitude, longitude) of the fourth point.
        :param interval_km: float, the interval distance in kilometers for each RSU.
        :return: list of tuples, RSU positions (latitude, longitude)
        """
        # Define the boundaries
        lat_min = min(point1[0], point2[0], point3[0], point4[0])
        lat_max = max(point1[0], point2[0], point3[0], point4[0])
        lon_min = min(point1[1], point2[1], point3[1], point4[1])
        lon_max = max(point1[1], point2[1], point3[1], point4[1])

        # Generate RSU grid
        rsu_positions = []
        current_lat = lat_min
        while current_lat <= lat_max:
            current_lon = lon_min
            while current_lon <= lon_max:
                rsu_positions.append((current_lat, current_lon))
                # Move 1 kilometer east
                current_lon = geodesic(kilometers=interval_km).destination((current_lat, current_lon), 90).longitude
            # Move 1 kilometer north
            current_lat = geodesic(kilometers=interval_km).destination((current_lat, lon_min), 0).latitude

        return rsu_positions<|MERGE_RESOLUTION|>--- conflicted
+++ resolved
@@ -51,15 +51,9 @@
             step=step,
             real_position=real_position,
             measured_position=measured_position,
-<<<<<<< HEAD
-            speed=speed
-            ##distance from neghbors?
-            ##duistance from rsu?
-=======
             speed=speed,
             nearby_vehicles=nearby_vehicles,
             nearby_rsus=nearby_rsus
->>>>>>> 3018719e
         )
         self.position_history.append(record)
 
