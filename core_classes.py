import numpy as np
import traci
from geopy.distance import geodesic

from rsu_config import rsu_points_by_simulation


class Position:
    """Represents a geographical position with optional precision information."""

    def __init__(self, x, y, precision_radius=None):
        self.x = x
        self.y = y
        self.precision_radius = precision_radius

    def cartesian_distance_to(self, other):
        """Calculate Euclidian distance to another position or (x, y) tuple."""
        if isinstance(other, Position):
            x2, y2 = other.x, other.y
        elif isinstance(other, tuple) and len(other) == 2:
            x2, y2 = other
        else:
            raise ValueError("Unsupported input for cartesian_distance_to")

        distance = ((self.x - x2) ** 2 + (self.y - y2) ** 2) ** 0.5
        return distance

    def geodesic_distance_to(self, other):
        """Calculate geodesic distance to another position or (lat, lon) tuple."""
        coords1 = (self.x, self.y)
        if isinstance(other, Position):
            coords2 = (other.x, other.y)
        elif isinstance(other, tuple) and len(other) == 2:
            coords2 = other
        else:
            raise ValueError("Unsupported input type for geodesic_distance_to")
        distance = geodesic(coords1, coords2).meters
        return distance


class SimpleVehicle:
    """Represents a basic vehicle with minimal attributes."""

    def __init__(self, vehicle_id, position, speed=0):
        self.id = vehicle_id
        self.position = position
        self.speed = speed

    def update_position(self, new_position, new_speed=None):
        """Update the vehicle's position and optionally speed."""
        self.position = new_position
        if new_speed is not None:
            self.speed = new_speed


class Vehicle:
    """Represents the main vehicle in the simulation."""

    def __init__(self, vehicle_id):

        self.id = vehicle_id
        self.position_history = []  # Will store PositionRecord objects
        self.neighbors = {}

    def update_data(self, step, speed, acceleration, heading, real_position,
                    nearby_vehicles=None, nearby_rsus=None, measured_position=None):
        """Update vehicle with new position data."""

<<<<<<< HEAD
        # convert the positions to Position attribute
=======
        # Convert the positions to Position attribute
>>>>>>> 15810a92
        real_position = Position(real_position[0], real_position[1])
        measured_position = self.error_model.apply_error(real_position)

        record = StepRecord(
            step=step,
            real_position=real_position,
            measured_position=measured_position,
            speed=speed,
            acceleration=acceleration,
            heading=heading,
            nearby_vehicles=nearby_vehicles,
            nearby_rsus=nearby_rsus
        )
        self.position_history.append(record)

    @property
    def current_record(self):
        """Get the most recent position record."""
        return self.position_history[-1] if self.position_history else None


class StepRecord:
    """Stores position data for a specific time step."""

    def __init__(self, step, real_position, measured_position, speed, acceleration, heading, nearby_vehicles=None, nearby_rsus=None):
        self.step = step
        self.real_position = real_position  # Position without error
        self.measured_position = measured_position  # Position with error
        self.speed = speed
        self.acceleration = acceleration
        self.heading = heading
        self.estimated_positions = {}
        self.nearby_vehicles = nearby_vehicles or []
        self.nearby_rsus = nearby_rsus or []


class RSU:
    def __init__(self, rsu_id, x, y):
        self.id = rsu_id
        self.x = x  ##  might need to change from x, y attributes to position attribute.
        self.y = y

    def __repr__(self):
        return f"RSU(id={self.id}, x={self.x}, y={self.y})"


class RSUManager:

    def __init__(self, simulation_type, rsu_flag, reception_radius):
        self.reception_radius = reception_radius
        self.rsu_locations = []

        rsu_points = rsu_points_by_simulation.get(simulation_type)

        if rsu_flag and rsu_points:
            self.generate_rsu_grid_cartesian(*rsu_points)
        else:
            print("No RSUs generated — RSU flag is off or no points provided.")

    def generate_rsu_grid_cartesian(self, point1, point2, point3, point4, interval_km=1):

        # Define the boundaries
        lat_min = min(point1[0], point2[0], point3[0], point4[0])
        lat_max = max(point1[0], point2[0], point3[0], point4[0])
        lon_min = min(point1[1], point2[1], point3[1], point4[1])
        lon_max = max(point1[1], point2[1], point3[1], point4[1])

        rsu_id = 0

        current_lat = lat_min
        while current_lat <= lat_max:
            current_lon = lon_min
            while current_lon <= lon_max:
                x, y = traci.simulation.convertGeo(current_lat, current_lon, fromGeo=True)
                rsu = RSU(f"rsu_{rsu_id}", x, y)
                self.rsu_locations.append(rsu)
                rsu_id += 1

                # Move 1 kilometer east
                current_lon = geodesic(kilometers=interval_km).destination((current_lat, current_lon), 90).longitude
            # Move 1 kilometer north
            current_lat = geodesic(kilometers=interval_km).destination((current_lat, lon_min), 0).latitude<|MERGE_RESOLUTION|>--- conflicted
+++ resolved
@@ -66,13 +66,8 @@
                     nearby_vehicles=None, nearby_rsus=None, measured_position=None):
         """Update vehicle with new position data."""
 
-<<<<<<< HEAD
-        # convert the positions to Position attribute
-=======
-        # Convert the positions to Position attribute
->>>>>>> 15810a92
+        #convert the positions to Position attribute
         real_position = Position(real_position[0], real_position[1])
-        measured_position = self.error_model.apply_error(real_position)
 
         record = StepRecord(
             step=step,
